--- conflicted
+++ resolved
@@ -26,18 +26,17 @@
 ## 🛠️ Installation
 
 ### Prerequisites
-<<<<<<< HEAD
 -   **Node.js** (v14 or higher)
 -   **FFmpeg** (must be in your system's PATH for video processing)
 -   A **Telegram Bot Token**
 
 ### Setup Steps
 
-1.  **Clone the Repository**
-    ```bash
-    git clone https://github.com/friday2su/Unlimited-Storage.git
-    cd Unlimited-Storage
-    ```
+1. **Clone the repository**
+```bash
+git clone https://github.com/friday2su/unlimited.git
+cd unlimited
+```
 
 2.  **Install Dependencies**
     ```bash
@@ -67,53 +66,6 @@
 
 6.  **Access the Platform**
     Open your browser and navigate to `http://localhost:3000`.
-=======
-- Node.js (v14 or higher)
-- FFmpeg (for thumbnail generation)
-- Telegram Bot Token
-
-### Setup
-
-1. **Clone the repository**
-```bash
-git clone https://github.com/friday2su/unlimited.git
-cd unlimited
-```
-
-2. **Install dependencies**
-```bash
-npm install
-```
-
-3. **Configure environment variables**
-Create a `.env` file in the root directory:
-```env
-# Telegram Bot Configuration
-TELEGRAM_BOT_TOKEN=your_bot_token_here
-TELEGRAM_CHANNEL_ID=your_channel_id_here
-
-# Server Configuration
-PORT=3000
-
-# Storage Settings
-ENABLE_THUMBNAILS=true  # Set to false if FFmpeg issues occur
-```
-
-4. **Create Telegram Bot**
-- Open [@BotFather](https://t.me/botfather) on Telegram
-- Create a new bot with `/newbot`
-- Copy the bot token to `.env`
-- Create a channel and add the bot as admin
-- Get channel ID and add to `.env`
-
-5. **Start the server**
-```bash
-npm start
-```
-
-6. **Access the platform**
-Open your browser and navigate to `http://localhost:3000`
->>>>>>> 078afd23
 
 ## 📖 Usage
 
